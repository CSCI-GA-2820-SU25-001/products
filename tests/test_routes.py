--- conflicted
+++ resolved
@@ -141,8 +141,6 @@
         # Check the data is correct
         new_product = response.get_json()
         self.assertEqual(new_product["name"], test_product.name)
-<<<<<<< HEAD
-    
         # Check that the location header was correct
         response = self.client.get(location)
         self.assertEqual(response.status_code, status.HTTP_200_OK)
@@ -184,12 +182,3 @@
             test_product.id = new_product["id"]
             products.append(test_product)
         return products
-=======
-
-        # TODO: Uncomment this code when get_accounts() is implemented
-        # Check that the location header was correct
-        # response = self.client.get(location)
-        # self.assertEqual(response.status_code, status.HTTP_200_OK)
-        # new_product = response.get_json()
-        # self.assertEqual(new_product["name"], test_product.name)  
->>>>>>> b5911d21
