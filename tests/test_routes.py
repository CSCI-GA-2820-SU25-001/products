--- conflicted
+++ resolved
@@ -141,7 +141,7 @@
         # Check the data is correct
         new_product = response.get_json()
         self.assertEqual(new_product["name"], test_product.name)
-<<<<<<< HEAD
+
 
     # ----------------------------------------------------------
     # TEST UPDATE
@@ -184,8 +184,7 @@
         self.assertEqual(response.status_code, status.HTTP_204_NO_CONTENT)
         self.assertEqual(len(response.data), 0)
         # TODO: Uncomment this code when get_accounts() is implemented
-=======
->>>>>>> 8c5d779e
+
         # Check that the location header was correct
         response = self.client.get(location)
         self.assertEqual(response.status_code, status.HTTP_200_OK)
