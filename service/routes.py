######################################################################
# Copyright 2016, 2024 John J. Rofrano. All Rights Reserved.
#
# Licensed under the Apache License, Version 2.0 (the "License");
# you may not use this file except in compliance with the License.
# You may obtain a copy of the License at
#
# https://www.apache.org/licenses/LICENSE-2.0
#
# Unless required by applicable law or agreed to in writing, software
# distributed under the License is distributed on an "AS IS" BASIS,
# WITHOUT WARRANTIES OR CONDITIONS OF ANY KIND, either express or implied.
# See the License for the specific language governing permissions and
# limitations under the License.
######################################################################

"""
YourResourceModel Service

This service implements a REST API that allows you to Create, Read, Update
and Delete YourResourceModel
"""

import secrets
from flask import Blueprint, request
from flask_restx import Api, Resource, fields, reqparse, abort
from service.models import Product, DataValidationError
from service.common import status

# Blueprint + Flask-RESTX API
api_bp = Blueprint("api", __name__)
api = Api(
    api_bp,
    version="1.0.0",
    title="Product Demo REST API Service",
    description="This is a sample Product microservice",
    doc="/apidocs",  # Swagger UI
    prefix="/api"
)

# Authorization config (if needed later)
authorizations = {
    "apikey": {"type": "apiKey", "in": "header", "name": "X-Api-Key"}
}
api.authorizations = authorizations

# Namespace for products
ns = api.namespace("products", description="Product operations")

# Data Model for Swagger
product_model = api.model("Product", {
    "id": fields.Integer(readOnly=True),
    "name": fields.String(required=True, description="Product name"),
    "description": fields.String(required=False),
    "price": fields.Float(required=False),
    "available": fields.Boolean(required=False),
})

# Query parser
product_args = reqparse.RequestParser()
product_args.add_argument("name", type=str)
product_args.add_argument("description", type=str)
product_args.add_argument("available", type=bool)
product_args.add_argument("price", type=float)


@ns.route("/")
class ProductCollection(Resource):
    """Handles collection-level operations for Products"""
    @ns.expect(product_args)
    @ns.marshal_list_with(product_model)
    def get(self):
        """List or filter products"""
        args = product_args.parse_args()
        if args["description"]:
            return Product.find_by_description(args["description"])
        if args["name"]:
            return Product.find_by_name(args["name"])
        if args["available"] is not None:
            available_str = str(request.args.get("available")).lower()
            if available_str == "true":
                return [p.serialize() for p in Product.find_by_availability(True)]
            if available_str == "false":
                return [p.serialize() for p in Product.find_by_availability(False)]
            abort(status.HTTP_400_BAD_REQUEST, "Invalid value for 'available'. Must be 'true' or 'false'.")
        if args["price"]:
            return Product.find_by_price(args["price"])
        return Product.all()

    @ns.expect(product_model)
    @ns.marshal_with(product_model, code=201)
    def post(self):
        """Create a new product"""
        product = Product()
        try:
            product.deserialize(api.payload)
        except (DataValidationError, KeyError, TypeError) as error:
            abort(status.HTTP_400_BAD_REQUEST, str(error))
        product.create()
        return product.serialize(), 201, {"Location": api.url_for(ProductResource, product_id=product.id)}


@ns.route("/<int:product_id>")
@ns.param("product_id", "The product ID")
class ProductResource(Resource):
    """Handles item-level operations for Products"""
    @ns.marshal_with(product_model)
    def get(self, product_id):
        """Get a product by ID"""
        product = Product.find(product_id)
        if not product:
            api.abort(status.HTTP_404_NOT_FOUND, f"Product with id {product_id} was not found")
        return product.serialize()

    @ns.expect(product_model)
    @ns.marshal_with(product_model)
    def put(self, product_id):
        """Update a product by ID"""
        product = Product.find(product_id)
        if not product:
            api.abort(status.HTTP_404_NOT_FOUND, f"Product with id {product_id} not found")
        product.deserialize(api.payload)
        product.update()
        return product.serialize()

    def delete(self, product_id):
        """Delete a product by ID"""
        product = Product.find(product_id)
        if product:
            product.delete()
        return "", status.HTTP_204_NO_CONTENT


# Optional: for testing root URL
@api_bp.route("/")
def index():
<<<<<<< HEAD
    """Base URL for our service"""
    return app.send_static_file("index.html")


######################################################################
# CREATE A NEW PRODUCT
######################################################################
@app.route("/products", methods=["POST"])
def create_products():
    """
    Create a Product
    This endpoint will create a product based the data in the body that is posted
    """
    app.logger.info("Request to Create a product...")
    check_content_type("application/json")

    product = Product()
    # Get the data from the request and deserialize it
    data = request.get_json()
    app.logger.info("Processing: %s", data)
    product.deserialize(data)

    # Save the new product to the database
    product.create()
    app.logger.info("product with new id [%s] saved!", product.id)

    # Return the location of the new product
    location_url = url_for("get_products", product_id=product.id, _external=True)
    return (
        jsonify(product.serialize()),
        status.HTTP_201_CREATED,
        {"Location": location_url},
    )


######################################################################
# UPDATE A PRODUCT
######################################################################
@app.route("/products/<int:product_id>", methods=["PUT"])
def update_products(product_id):
    """
    Update a Product
    This endpoint will update a Product based the body that is posted
    """
    app.logger.info("Request to Update a product with id [%s]", product_id)
    check_content_type("application/json")

    # Attempt to find the Product and abort if not found
    product = Product.find(product_id)
    if not product:
        abort(
            status.HTTP_404_NOT_FOUND, f"Product with id '{product_id}' was not found."
        )

    # Update the Product with the new data
    data = request.get_json()
    app.logger.info("Processing: %s", data)
    product.deserialize(data)

    # Save the updates to the database
    product.update()

    app.logger.info("Product with ID: %d updated.", product.id)
    return jsonify(product.serialize()), status.HTTP_200_OK


######################################################################
# DELETE A PRODUCT
######################################################################
@app.route("/products/<int:product_id>", methods=["DELETE"])
def delete_products(product_id):
    """
    Delete a Product
    This endpoint will delete a Product based the id specified in the path
    """
    app.logger.info("Request to Delete a product with id [%s]", product_id)

    # Delete the Product if it exists
    product = Product.find(product_id)
    if product:
        app.logger.info("Product with ID: %d found.", product.id)
        product.delete()

    app.logger.info("Product with ID: %d delete complete.", product_id)
    return {}, status.HTTP_204_NO_CONTENT


######################################################################
#  U T I L I T Y   F U N C T I O N S
######################################################################


######################################################################
# Checks the ContentType of a request
######################################################################
def check_content_type(content_type) -> None:
    """Checks that the media type is correct"""
    if "Content-Type" not in request.headers:
        app.logger.error("No Content-Type specified.")
        abort(
            status.HTTP_415_UNSUPPORTED_MEDIA_TYPE,
            f"Content-Type must be {content_type}",
        )

    if request.headers["Content-Type"] == content_type:
        return

    app.logger.error("Invalid Content-Type: %s", request.headers["Content-Type"])
    abort(
        status.HTTP_415_UNSUPPORTED_MEDIA_TYPE,
        f"Content-Type must be {content_type}",
    )


######################################################################
# READ A PRODUCT
######################################################################


@app.route("/products/<int:product_id>", methods=["GET"])
def get_products(product_id):
    """
    Retrieve a single Product

    This endpoint will return a Product based on it's id
    """
    app.logger.info("Request to Retrieve a product with id [%s]", product_id)

    # Attempt to find the Product and abort if not found
    product = Product.find(product_id)
    if not product:
        abort(
            status.HTTP_404_NOT_FOUND, f"Product with id '{product_id}' was not found."
        )

    app.logger.info("Returning product: %s", product.name)
    return jsonify(product.serialize()), status.HTTP_200_OK


######################################################################
# LIST ALL PRODUCTS
######################################################################
@app.route("/products", methods=["GET"])
def list_products():
    """Returns all of the Products"""
    app.logger.info("Request for product list")

    products = []

    # Parse any arguments from the query string
    name = request.args.get("name")
    description = request.args.get("description")
    available = request.args.get("available")
    price = request.args.get("price")

    if description:
        app.logger.info("Find by description: %s", description)
        products = Product.find_by_description(description)
    elif name:
        app.logger.info("Find by name: %s", name)
        products = Product.find_by_name(name)
    elif available:
        app.logger.info("Find by available: %s", available)
        # create bool from string
        available_value = available.lower() in ["true", "yes", "1"]
        products = Product.find_by_availability(available_value)
    elif price:
        app.logger.info("Find by price: %d", price)
        # create enum from string
        products = Product.find_by_price(price)
    else:
        app.logger.info("Find all")
        products = Product.all()

    results = [product.serialize() for product in products]
    app.logger.info("Returning %d products", len(results))
    return jsonify(results), status.HTTP_200_OK
=======
    """Returns a simple HTML page with link to API docs"""
    return """
        <html>
            <head><title>Product API</title></head>
            <body>
                <h2>Welcome to the Product API 👋</h2>
                <p><a href="/apidocs">Click me to view the Swagger Docs </a></p>
            </body>
        </html>
    """, 200


# Utility function if needed elsewhere
def generate_apikey():
    """Generates a secure API key"""
    return secrets.token_hex(16)


@api.route("/products", methods=["PUT"])
class ProductMethodNotAllowed(Resource):
    """Handles invalid PUT requests on the product collection"""
    def put(self):
        """Returns 405 Method Not Allowed for PUT on /products"""
        abort(status.HTTP_405_METHOD_NOT_ALLOWED, "Method not allowed")
>>>>>>> a8224aef
<|MERGE_RESOLUTION|>--- conflicted
+++ resolved
@@ -134,7 +134,6 @@
 # Optional: for testing root URL
 @api_bp.route("/")
 def index():
-<<<<<<< HEAD
     """Base URL for our service"""
     return app.send_static_file("index.html")
 
@@ -312,17 +311,6 @@
     results = [product.serialize() for product in products]
     app.logger.info("Returning %d products", len(results))
     return jsonify(results), status.HTTP_200_OK
-=======
-    """Returns a simple HTML page with link to API docs"""
-    return """
-        <html>
-            <head><title>Product API</title></head>
-            <body>
-                <h2>Welcome to the Product API 👋</h2>
-                <p><a href="/apidocs">Click me to view the Swagger Docs </a></p>
-            </body>
-        </html>
-    """, 200
 
 
 # Utility function if needed elsewhere
@@ -336,5 +324,4 @@
     """Handles invalid PUT requests on the product collection"""
     def put(self):
         """Returns 405 Method Not Allowed for PUT on /products"""
-        abort(status.HTTP_405_METHOD_NOT_ALLOWED, "Method not allowed")
->>>>>>> a8224aef
+        abort(status.HTTP_405_METHOD_NOT_ALLOWED, "Method not allowed")