######################################################################
# Copyright 2016, 2024 John J. Rofrano. All Rights Reserved.
#
# Licensed under the Apache License, Version 2.0 (the "License");
# you may not use this file except in compliance with the License.
# You may obtain a copy of the License at
#
# https://www.apache.org/licenses/LICENSE-2.0
#
# Unless required by applicable law or agreed to in writing, software
# distributed under the License is distributed on an "AS IS" BASIS,
# WITHOUT WARRANTIES OR CONDITIONS OF ANY KIND, either express or implied.
# See the License for the specific language governing permissions and
# limitations under the License.
######################################################################

"""
YourResourceModel Service

This service implements a REST API that allows you to Create, Read, Update
and Delete YourResourceModel
"""

from flask import jsonify, request, url_for, abort
from flask import current_app as app  # Import Flask application
from service.models import Product
from service.common import status  # HTTP Status Codes


######################################################################
#  R E S T   A P I   E N D P O I N T S
######################################################################
# Todo: Place your REST API code here ...
######################################################################
# GET INDEX
######################################################################
@app.route("/")
def index():
    """Root URL response"""
    app.logger.info("Request for Root URL")
    return (
        jsonify(
            name="Product REST API Service",
            version="1.0",
            # TODO: Uncomment this line when list_products implemented!
            # paths=url_for("list_products", _external=True),
        ),
        status.HTTP_200_OK,
    )


######################################################################
# CREATE A NEW PRODUCT
######################################################################
@app.route("/products", methods=["POST"])
def create_products():
    """
    Create a Product
    This endpoint will create a product based the data in the body that is posted
    """
    app.logger.info("Request to Create a product...")
    check_content_type("application/json")

    product = Product()
    # Get the data from the request and deserialize it
    data = request.get_json()
    app.logger.info("Processing: %s", data)
    product.deserialize(data)

    # Save the new product to the database
    product.create()
    app.logger.info("product with new id [%s] saved!", product.id)

    # Return the location of the new product
<<<<<<< HEAD
    location_url = url_for("get_products", product_id=product.id, _external=True)
=======
    # TODO: Uncomment this line when get_products implemented
    # location_url = url_for("get_products", product_id=product.id, _external=True)
    location_url = "unknown"
>>>>>>> b5911d21

    return (
        jsonify(product.serialize()),
        status.HTTP_201_CREATED,
        {"Location": location_url},
    )


######################################################################
# UPDATE A PRODUCT
######################################################################
@app.route("/products/<int:product_id>", methods=["PUT"])
def update_products(product_id):
    """
    Update a Product
    This endpoint will update a Product based the body that is posted
    """
    app.logger.info("Request to Update a product with id [%s]", product_id)
    check_content_type("application/json")

    # Attempt to find the Product and abort if not found
    product = Product.find(product_id)
    if not product:
        abort(
            status.HTTP_404_NOT_FOUND, f"Product with id '{product_id}' was not found."
        )

    # Update the Product with the new data
    data = request.get_json()
    app.logger.info("Processing: %s", data)
    product.deserialize(data)

    # Save the updates to the database
    product.update()

    app.logger.info("Product with ID: %d updated.", product.id)
    return jsonify(product.serialize()), status.HTTP_200_OK


######################################################################
#  U T I L I T Y   F U N C T I O N S
######################################################################


######################################################################
# Checks the ContentType of a request
######################################################################
def check_content_type(content_type) -> None:
    """Checks that the media type is correct"""
    if "Content-Type" not in request.headers:
        app.logger.error("No Content-Type specified.")
        abort(
            status.HTTP_415_UNSUPPORTED_MEDIA_TYPE,
            f"Content-Type must be {content_type}",
        )

    if request.headers["Content-Type"] == content_type:
        return

    app.logger.error("Invalid Content-Type: %s", request.headers["Content-Type"])
    abort(
        status.HTTP_415_UNSUPPORTED_MEDIA_TYPE,
        f"Content-Type must be {content_type}",
    )
<<<<<<< HEAD
######################################################################
# READ A PRODUCT
######################################################################


@app.route("/products/<int:product_id>", methods=["GET"])
def get_products(product_id):
    """
    Retrieve a single Product

    This endpoint will return a Product based on it's id
    """
    app.logger.info("Request to Retrieve a product with id [%s]", product_id)

    # Attempt to find the Product and abort if not found
    product = Product.find(product_id)
    if not product:
        abort(status.HTTP_404_NOT_FOUND, f"Product with id '{product_id}' was not found.")

    app.logger.info("Returning product: %s", product.name)
    return jsonify(product.serialize()), status.HTTP_200_OK
=======


######################################################################
# LIST ALL PRODUCTS
######################################################################
@app.route("/products", methods=["GET"])
def list_products():
    """Returns all of the Products"""
    app.logger.info("Request for product list")

    products = []

    # Parse any arguments from the query string
    name = request.args.get("name")

    if name:
        app.logger.info("Find by name: %s", name)
        products = Product.find_by_name(name)
    else:
        app.logger.info("Find all")
        products = Product.all()

    results = [product.serialize() for product in products]
    app.logger.info("Returning %d products", len(results))
    return jsonify(results), status.HTTP_200_OK
>>>>>>> b5911d21
<|MERGE_RESOLUTION|>--- conflicted
+++ resolved
@@ -72,14 +72,7 @@
     app.logger.info("product with new id [%s] saved!", product.id)
 
     # Return the location of the new product
-<<<<<<< HEAD
     location_url = url_for("get_products", product_id=product.id, _external=True)
-=======
-    # TODO: Uncomment this line when get_products implemented
-    # location_url = url_for("get_products", product_id=product.id, _external=True)
-    location_url = "unknown"
->>>>>>> b5911d21
-
     return (
         jsonify(product.serialize()),
         status.HTTP_201_CREATED,
@@ -143,7 +136,6 @@
         status.HTTP_415_UNSUPPORTED_MEDIA_TYPE,
         f"Content-Type must be {content_type}",
     )
-<<<<<<< HEAD
 ######################################################################
 # READ A PRODUCT
 ######################################################################
@@ -165,7 +157,6 @@
 
     app.logger.info("Returning product: %s", product.name)
     return jsonify(product.serialize()), status.HTTP_200_OK
-=======
 
 
 ######################################################################
@@ -190,5 +181,4 @@
 
     results = [product.serialize() for product in products]
     app.logger.info("Returning %d products", len(results))
-    return jsonify(results), status.HTTP_200_OK
->>>>>>> b5911d21
+    return jsonify(results), status.HTTP_200_OK