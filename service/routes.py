######################################################################
# Copyright 2016, 2024 John J. Rofrano. All Rights Reserved.
#
# Licensed under the Apache License, Version 2.0 (the "License");
# you may not use this file except in compliance with the License.
# You may obtain a copy of the License at
#
# https://www.apache.org/licenses/LICENSE-2.0
#
# Unless required by applicable law or agreed to in writing, software
# distributed under the License is distributed on an "AS IS" BASIS,
# WITHOUT WARRANTIES OR CONDITIONS OF ANY KIND, either express or implied.
# See the License for the specific language governing permissions and
# limitations under the License.
######################################################################

"""
YourResourceModel Service

This service implements a REST API that allows you to Create, Read, Update
and Delete YourResourceModel
"""

import secrets
<<<<<<< HEAD
from flask import Blueprint, request
=======
from flask import Blueprint, request, current_app
>>>>>>> c1788b9d
from flask_restx import Api, Resource, fields, reqparse, abort
from service.models import Product, DataValidationError
from service.common import status

# Blueprint + Flask-RESTX API
api_bp = Blueprint("api", __name__)
api = Api(
    api_bp,
    version="1.0.0",
    title="Product Demo REST API Service",
    description="This is a sample Product microservice",
    doc="/apidocs",  # Swagger UI
    prefix="/api",
)

# Authorization config (if needed later)
authorizations = {"apikey": {"type": "apiKey", "in": "header", "name": "X-Api-Key"}}
api.authorizations = authorizations

# Namespace for products
ns = api.namespace("products", description="Product operations")

# Data Model for Swagger
product_model = api.model(
    "Product",
    {
        "id": fields.Integer(readOnly=True),
        "name": fields.String(required=True, description="Product name"),
        "description": fields.String(required=False),
        "price": fields.Float(required=False),
        "available": fields.Boolean(required=False),
    },
)

# Query parser
product_args = reqparse.RequestParser()
product_args.add_argument("name", type=str)
product_args.add_argument("description", type=str)
product_args.add_argument("available", type=bool)
product_args.add_argument("price", type=float)


@ns.route("/")
class ProductCollection(Resource):
    """Handles collection-level operations for Products"""

    @ns.expect(product_args)
    @ns.marshal_list_with(product_model)
    def get(self):
        """List or filter products"""
        args = product_args.parse_args()
        if args["description"]:
            return Product.find_by_description(args["description"])
        if args["name"]:
            return Product.find_by_name(args["name"])
        if args["available"] is not None:
            available_str = str(request.args.get("available")).lower()
            if available_str == "true":
                return [p.serialize() for p in Product.find_by_availability(True)]
            if available_str == "false":
                return [p.serialize() for p in Product.find_by_availability(False)]
            abort(
                status.HTTP_400_BAD_REQUEST,
                "Invalid value for 'available'. Must be 'true' or 'false'.",
            )
        if args["price"]:
            return Product.find_by_price(args["price"])
        return Product.all()

    @ns.expect(product_model)
    @ns.marshal_with(product_model, code=201)
    def post(self):
        """Create a new product"""
        product = Product()
        try:
            product.deserialize(api.payload)
        except (DataValidationError, KeyError, TypeError) as error:
            abort(status.HTTP_400_BAD_REQUEST, str(error))
        product.create()
        return (
            product.serialize(),
            201,
            {"Location": api.url_for(ProductResource, product_id=product.id)},
        )


@ns.route("/<int:product_id>")
@ns.param("product_id", "The product ID")
class ProductResource(Resource):
    """Handles item-level operations for Products"""

    @ns.marshal_with(product_model)
    def get(self, product_id):
        """Get a product by ID"""
        product = Product.find(product_id)
        if not product:
            api.abort(
                status.HTTP_404_NOT_FOUND, f"Product with id {product_id} was not found"
            )
        return product.serialize()

    @ns.expect(product_model)
    @ns.marshal_with(product_model)
    def put(self, product_id):
        """Update a product by ID"""
        product = Product.find(product_id)
        if not product:
            api.abort(
                status.HTTP_404_NOT_FOUND, f"Product with id {product_id} not found"
            )
        product.deserialize(api.payload)
        product.update()
        return product.serialize()

    def delete(self, product_id):
        """Delete a product by ID"""
        product = Product.find(product_id)
        if product:
            product.delete()
        return "", status.HTTP_204_NO_CONTENT


# Optional: for testing root URL
@api_bp.route("/")
def index():
    """Returns a simple HTML page with link to API docs"""
<<<<<<< HEAD
    return (
        """
        <html>
            <head><title>Product API</title></head>
            <body>
                <h2>Welcome to the Product API 👋</h2>
                <p><a href="/apidocs">Click me to view the Swagger Docs </a></p>
            </body>
        </html>
    """,
        200,
    )


# Utility function if needed elsewhere
def generate_apikey():
    """Generates a secure API key"""
    return secrets.token_hex(16)


@api.route("/products", methods=["PUT"])
class ProductMethodNotAllowed(Resource):
    """Handles invalid PUT requests on the product collection"""

    def put(self):
        """Returns 405 Method Not Allowed for PUT on /products"""
        abort(status.HTTP_405_METHOD_NOT_ALLOWED, "Method not allowed")
=======
    return current_app.send_static_file("index.html")


# Utility function if needed elsewhere
def generate_apikey():
    """Generates a secure API key"""
    return secrets.token_hex(16)

>>>>>>> c1788b9d

@api.route("/products", methods=["PUT"])
class ProductMethodNotAllowed(Resource):
    """Handles invalid PUT requests on the product collection"""

<<<<<<< HEAD
@api.errorhandler
def default_error_handler(error):
    message = str(error)
    return {"message": message}, getattr(error, "code", 500)
=======
    def put(self):
        """Returns 405 Method Not Allowed for PUT on /products"""
        abort(status.HTTP_405_METHOD_NOT_ALLOWED, "Method not allowed")
>>>>>>> c1788b9d
<|MERGE_RESOLUTION|>--- conflicted
+++ resolved
@@ -22,11 +22,7 @@
 """
 
 import secrets
-<<<<<<< HEAD
-from flask import Blueprint, request
-=======
 from flask import Blueprint, request, current_app
->>>>>>> c1788b9d
 from flask_restx import Api, Resource, fields, reqparse, abort
 from service.models import Product, DataValidationError
 from service.common import status
@@ -153,56 +149,22 @@
 @api_bp.route("/")
 def index():
     """Returns a simple HTML page with link to API docs"""
-<<<<<<< HEAD
-    return (
-        """
-        <html>
-            <head><title>Product API</title></head>
-            <body>
-                <h2>Welcome to the Product API 👋</h2>
-                <p><a href="/apidocs">Click me to view the Swagger Docs </a></p>
-            </body>
-        </html>
-    """,
-        200,
-    )
+    return current_app.send_static_file("index.html")
 
+
+@api.route("/products", methods=["PUT"])
+class ProductMethodNotAllowed(Resource):
+    """Handles invalid PUT requests on the product collection"""
+    def put(self):
+        """Returns 405 Method Not Allowed for PUT on /products"""
+        abort(status.HTTP_405_METHOD_NOT_ALLOWED, "Method not allowed")
 
 # Utility function if needed elsewhere
 def generate_apikey():
     """Generates a secure API key"""
     return secrets.token_hex(16)
 
-
-@api.route("/products", methods=["PUT"])
-class ProductMethodNotAllowed(Resource):
-    """Handles invalid PUT requests on the product collection"""
-
-    def put(self):
-        """Returns 405 Method Not Allowed for PUT on /products"""
-        abort(status.HTTP_405_METHOD_NOT_ALLOWED, "Method not allowed")
-=======
-    return current_app.send_static_file("index.html")
-
-
-# Utility function if needed elsewhere
-def generate_apikey():
-    """Generates a secure API key"""
-    return secrets.token_hex(16)
-
->>>>>>> c1788b9d
-
-@api.route("/products", methods=["PUT"])
-class ProductMethodNotAllowed(Resource):
-    """Handles invalid PUT requests on the product collection"""
-
-<<<<<<< HEAD
 @api.errorhandler
 def default_error_handler(error):
     message = str(error)
-    return {"message": message}, getattr(error, "code", 500)
-=======
-    def put(self):
-        """Returns 405 Method Not Allowed for PUT on /products"""
-        abort(status.HTTP_405_METHOD_NOT_ALLOWED, "Method not allowed")
->>>>>>> c1788b9d
+    return {"message": message}, getattr(error, "code", 500)